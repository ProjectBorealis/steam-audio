{
	"FileVersion": 3,
<<<<<<< HEAD
	"EngineAssociation": "5.3.2",
=======
	"EngineAssociation": "5.4",
>>>>>>> 3b655874
	"Category": "",
	"Description": "",
	"Modules": [
		{
			"Name": "SteamAudioUnreal",
			"Type": "Runtime",
			"LoadingPhase": "Default",
			"AdditionalDependencies": [
				"Engine"
			]
		}
	],
	"Plugins": [
		{
			"Name": "SteamAudio",
			"Enabled": true
		},
		{
			"Name": "FMODStudio",
			"Enabled": false
		},
		{
			"Name": "SteamAudioFMODStudio",
			"Enabled": false
		},
		{
			"Name": "SteamAudioWwise",
			"Enabled": true
		},
		{
			"Name": "Wwise",
			"Enabled": true
		}
	]
}<|MERGE_RESOLUTION|>--- conflicted
+++ resolved
@@ -1,10 +1,6 @@
 {
 	"FileVersion": 3,
-<<<<<<< HEAD
-	"EngineAssociation": "5.3.2",
-=======
 	"EngineAssociation": "5.4",
->>>>>>> 3b655874
 	"Category": "",
 	"Description": "",
 	"Modules": [
