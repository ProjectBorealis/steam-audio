--- conflicted
+++ resolved
@@ -15,11 +15,7 @@
 //
 
 #include "SteamAudioReverb.h"
-<<<<<<< HEAD
-
-=======
 #include "AudioDevice.h"
->>>>>>> 3b655874
 #include "AudioDeviceManager.h"
 #include "Components/AudioComponent.h"
 #include "GameFramework/Actor.h"
@@ -483,16 +479,11 @@
                 IPLAmbisonicsDecodeEffectParams AmbisonicsDecodeParams{};
                 AmbisonicsDecodeParams.order = SimulationSettings.maxOrder;
                 AmbisonicsDecodeParams.hrtf = Source.HRTF;
-<<<<<<< HEAD
-            	AmbisonicsDecodeParams.orientation.origin = ConvertVector(InputData.SpatializationParams->ListenerPosition);
+                AmbisonicsDecodeParams.orientation.origin = ConvertVector(InputData.SpatializationParams->ListenerPosition);
             	AmbisonicsDecodeParams.orientation.ahead = ConvertVector(InputData.SpatializationParams->ListenerOrientation.GetAxisX(), false);
             	AmbisonicsDecodeParams.orientation.right = ConvertVector(InputData.SpatializationParams->ListenerOrientation.GetAxisY(), false);
             	AmbisonicsDecodeParams.orientation.up = ConvertVector(InputData.SpatializationParams->ListenerOrientation.GetAxisZ(), false);
-                AmbisonicsDecodeParams.binaural = bBinaural ? IPL_TRUE : IPL_FALSE;
-=======
-                AmbisonicsDecodeParams.orientation = FSteamAudioModule::GetManager().GetListenerCoordinates();
                 AmbisonicsDecodeParams.binaural = (bBinaural && !FUnrealAudioEngineState::IsHRTFDisabled()) ? IPL_TRUE : IPL_FALSE;
->>>>>>> 3b655874
 
                 iplAmbisonicsDecodeEffectApply(Source.AmbisonicsDecodeEffect, &AmbisonicsDecodeParams, &Source.IndirectBuffer, &Source.OutBuffer);
 
@@ -874,16 +865,11 @@
             IPLAmbisonicsDecodeEffectParams AmbisonicsDecodeParams{};
             AmbisonicsDecodeParams.order = SimulationSettings.maxOrder;
             AmbisonicsDecodeParams.hrtf = HRTF;
-<<<<<<< HEAD
-        	AmbisonicsDecodeParams.orientation.origin = SteamAudio::ConvertVector((*InData.ListenerTransforms)[0].GetLocation());
+            AmbisonicsDecodeParams.orientation.origin = SteamAudio::ConvertVector((*InData.ListenerTransforms)[0].GetLocation());
         	AmbisonicsDecodeParams.orientation.ahead = SteamAudio::ConvertVector((*InData.ListenerTransforms)[0].GetUnitAxis(EAxis::X), false);
         	AmbisonicsDecodeParams.orientation.right = SteamAudio::ConvertVector((*InData.ListenerTransforms)[0].GetUnitAxis(EAxis::Y), false);
         	AmbisonicsDecodeParams.orientation.up = SteamAudio::ConvertVector((*InData.ListenerTransforms)[0].GetUnitAxis(EAxis::Z), false);
-            AmbisonicsDecodeParams.binaural = (CurrentPreset && CurrentPreset->Settings.bApplyHRTF) ? IPL_TRUE : IPL_FALSE;
-=======
-            AmbisonicsDecodeParams.orientation = SteamAudio::FSteamAudioModule::GetManager().GetListenerCoordinates();
             AmbisonicsDecodeParams.binaural = (CurrentPreset && CurrentPreset->Settings.bApplyHRTF && !SteamAudio::FUnrealAudioEngineState::IsHRTFDisabled()) ? IPL_TRUE : IPL_FALSE;
->>>>>>> 3b655874
 
             iplAmbisonicsDecodeEffectApply(AmbisonicsDecodeEffect, &AmbisonicsDecodeParams, &IndirectBuffer, &OutBuffer);
 
